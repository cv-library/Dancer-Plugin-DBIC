# ABSTRACT: DBIx::Class interface for Dancer applications

package Dancer::Plugin::DBIC;

# VERSION

use strict;
use warnings;
use Dancer::Plugin;
use DBIx::Class;
use DBIx::Class::Schema::Loader;
DBIx::Class::Schema::Loader->naming('v7');

=head1 SYNOPSIS

    use Dancer;
    use Dancer::Plugin::DBIC 'schema';

    get '/users/:id' => sub {
        my $user = schema->resultset('User')->find(param 'id');
        template user_profile => {
            user => $user
        };
    };

    dance;

=head1 DESCRIPTION

This plugin makes it very easy to create L<Dancer> applications that interface
with databases.
It automatically exports the keyword C<schema> which returns a
L<DBIx::Class::Schema> object.
You just need to configure your database connection information.
For performance, schema objects are cached in memory
and are lazy loaded the first time they are accessed.

=head1 CONFIGURATION

Configuration can be done in your L<Dancer> config file.
This is a minimal example:

    plugins:
      DBIC:
        default:
          dsn: dbi:SQLite:dbname=some.db

In this example, there are 2 databases configured named default and foo.

    plugins:
      DBIC:
        default:
<<<<<<< HEAD
          dsn: dbi:SQLite:dbname=some.db
          schema_class: My::Schema
        foo:
          dsn:  dbi:mysql:foo
          schema_class: Foo::Schema
          user: bob
=======
          dsn: dbi:SQLite:dbname=./foo.db
        bar:
          schema_class: Foo::Bar
          dsn:  dbi:mysql:db_foo
          user: root
>>>>>>> 223c7ad3
          pass: secret
          options:
            RaiseError: 1
            PrintError: 1

Each database configured must have a dsn option.
The dsn option should be the L<DBI> driver connection string.
All other options are optional.

If you only have one schema configured, or one of them is called
C<default>, you can call C<schema> without an argument to get the only
or C<default> schema, respectively.

If a schema_class option is not provided, then L<DBIx::Class::Schema::Loader>
will be used to dynamically load the schema based on the dsn value.
This is for convenience only and should not be used in production.
See L</"SCHEMA GENERATION"> below for caveats.

The schema_class option, should be a proper Perl package name that
Dancer::Plugin::DBIC will use as a L<DBIx::Class::Schema> class.
Optionally, a database configuation may have user, pass, and options parameters
as described in the documentation for C<connect()> in L<DBI>.

You may also declare your connection information in the following format
(which may look more familiar to DBIC users):

    plugins:
      DBIC:
        default:
          connect_info:
            - dbi:mysql:foo
            - bob
            - secret
            -
              RaiseError: 1
              PrintError: 1

=head1 USAGE

This plugin provides just the keyword C<schema> which
returns a L<DBIx::Class::Schema> object ready for you to use.
If you have configured only one database, then you can call C<schema> with
no arguments:

    my $user = schema->resultset('User')->find('bob');

If you have configured multiple databases,
then you must give C<schema()> the name of the database as an argument:

    my $user = schema('foo')->resultset('User')->find('bob');

=head1 SCHEMA GENERATION

This plugin provides flexibility in defining schemas for use in your Dancer 
applications. Schemas can be generated manually by you and defined in your 
configuration file using the C<schema_class> setting as illustrated above, which
is the recommended approach for performance and stability.

It is also possible to have schema classes automatically generated via
introspection (powered by L<DBIx::Class::Schema::Loader>) if you omit the
C<schema_class> directive; this is not encouraged for production use, however.

You can, of course, use the L<dbicdump> command-line utility provided by
L<DBIx::Class::Schema::Loader> to ease the generation of your schema classes.

=cut

my $schemas = {};

register schema => sub {
    my $name = shift;
    my $cfg = plugin_setting;

    if (not defined $name) {
        if (keys %$cfg == 1) {
            ($name) = keys %$cfg;
        } elsif (keys %$cfg) {
            $name = "default";
        } else {
            die "No schemas are configured";
        }
    }

    return $schemas->{$name} if $schemas->{$name};

    my $options = $cfg->{$name} or die "The schema $name is not configured";

    my @conn_info = $options->{connect_info}
        ? @{$options->{connect_info}}
        : @$options{qw(dsn user pass options)};

    # pckg should be deprecated
    my $schema_class = $options->{schema_class} || $options->{pckg};

    if ($schema_class) {
        $schema_class =~ s/-/::/g;
        eval "use $schema_class";
        if ( my $err = $@ ) {
            die "error while loading $schema_class : $err";
        }
        $schemas->{$name} = $schema_class->connect(@conn_info)
    } else {
        $schemas->{$name} = DBIx::Class::Schema::Loader->connect(@conn_info);
    }

    return $schemas->{$name};
};

register_plugin;

1;<|MERGE_RESOLUTION|>--- conflicted
+++ resolved
@@ -50,20 +50,12 @@
     plugins:
       DBIC:
         default:
-<<<<<<< HEAD
           dsn: dbi:SQLite:dbname=some.db
           schema_class: My::Schema
         foo:
           dsn:  dbi:mysql:foo
           schema_class: Foo::Schema
           user: bob
-=======
-          dsn: dbi:SQLite:dbname=./foo.db
-        bar:
-          schema_class: Foo::Bar
-          dsn:  dbi:mysql:db_foo
-          user: root
->>>>>>> 223c7ad3
           pass: secret
           options:
             RaiseError: 1
