package Dancer::Plugin::DBIC;

# VERSION

use strict;
use warnings;
use Dancer::Plugin;
use DBIx::Class;
use Module::Load;

my $schemas = {};

register schema => sub {
    my $name = shift;
    my $cfg = plugin_setting;

    if (not defined $name) {
        if (keys %$cfg == 1) {
            ($name) = keys %$cfg;
        } elsif (keys %$cfg) {
            $name = "default";
        } else {
            die "No schemas are configured";
        }
    }

    return $schemas->{$name} if $schemas->{$name};

    my $options = $cfg->{$name} or die "The schema $name is not configured";

    my @conn_info = $options->{connect_info}
        ? @{$options->{connect_info}}
        : @$options{qw(dsn user pass options)};

    warn "The pckg option is deprecated. Please use schema_class instead."
        if $options->{pckg};
    my $schema_class = $options->{schema_class} || $options->{pckg};

    if ($schema_class) {
        $schema_class =~ s/-/::/g;
        eval { load $schema_class };
        die "Could not load schema_class $schema_class" if $@;
        $schemas->{$name} = $schema_class->connect(@conn_info)
    } else {
        my $dbic_loader = 'DBIx::Class::Schema::Loader';
        eval { load $dbic_loader };
        die "You must provide a schema_class option or install $dbic_loader."
            if $@;
        $dbic_loader->naming('v7');
        $schemas->{$name} = DBIx::Class::Schema::Loader->connect(@conn_info);
    }

    return $schemas->{$name};
};

register_plugin;

# ABSTRACT: DBIx::Class interface for Dancer applications

=head1 SYNOPSIS

    use Dancer;
    use Dancer::Plugin::DBIC 'schema';

    get '/users/:id' => sub {
        my $user = schema->resultset('User')->find(param 'id');
        template user_profile => {
            user => $user
        };
    };

    dance;

=head1 DESCRIPTION

This plugin makes it very easy to create L<Dancer> applications that interface
with databases.
It automatically exports the keyword C<schema> which returns a
L<DBIx::Class::Schema> object.
You just need to configure your database connection information.
For performance, schema objects are cached in memory
and are lazy loaded the first time they are accessed.

=head1 CONFIGURATION

Configuration can be done in your L<Dancer> config file.
This is a minimal example. It defines one database named C<default>:

    plugins:
      DBIC:
        default:
          dsn: dbi:SQLite:dbname=some.db

In this example, there are 2 databases configured named C<default> and C<foo>:

    plugins:
      DBIC:
        default:
          dsn: dbi:SQLite:dbname=some.db
          schema_class: My::Schema
        foo:
          dsn:  dbi:mysql:foo
          schema_class: Foo::Schema
          user: bob
          pass: secret
          options:
            RaiseError: 1
            PrintError: 1

Each database configured must have a dsn option.
The dsn option should be the L<DBI> driver connection string.
All other options are optional.

If you only have one schema configured, or one of them is named
C<default>, you can call C<schema> without an argument to get the only
or C<default> schema, respectively.

If a schema_class option is not provided, then L<DBIx::Class::Schema::Loader>
will be used to dynamically load the schema based on the dsn value.
This is for convenience only and should not be used in production.
See L</"SCHEMA GENERATION"> below for caveats.

The schema_class option, should be a proper Perl package name that
Dancer::Plugin::DBIC will use as a L<DBIx::Class::Schema> class.
Optionally, a database configuation may have user, pass, and options parameters
as described in the documentation for C<connect()> in L<DBI>.

You may also declare your connection information in the following format
(which may look more familiar to DBIC users):

    plugins:
      DBIC:
        default:
          connect_info:
            - dbi:mysql:foo
            - bob
            - secret
            -
              RaiseError: 1
              PrintError: 1

=head1 USAGE

This plugin provides just the keyword C<schema> which
returns a L<DBIx::Class::Schema> object ready for you to use.
If you have configured only one database, then you can call C<schema> with
no arguments:

    my $user = schema->resultset('User')->find('bob');

If you have configured multiple databases,
you can still call C<schema> with no arguments if there is a database
named C<default> in the configuration.
Otherwise, you B<must> provide C<schema()> with the name of the database:

<<<<<<< HEAD
register schema => sub {
    my ($dsl, $name) = plugin_args(@_);
    my $cfg = plugin_setting;

    if (not defined $name) {
        if (keys %$cfg == 1) {
            ($name) = keys %$cfg;
        } elsif (keys %$cfg) {
            $name = "default";
        } else {
            die "No schemas are configured";
        }
    }
=======
    my $user = schema('foo')->resultset('User')->find('bob');
>>>>>>> 36dad6bf

=head1 SCHEMA GENERATION

There are two approaches for generating schema classes.
You may generate your own L<DBIx::Class> classes by hand and set
the corresponding C<schema_class> setting in your configuration as shown above.
This is the recommended approach for performance and stability.

It is also possible to have schema classes automatically generated via
introspection (powered by L<DBIx::Class::Schema::Loader>) if you omit the
C<schema_class> configuration setting.
However, this is highly discouraged for production environments.
The C<v7> naming scheme will be used for naming the auto generated classes.
See L<DBIx::Class::Schema::Loader::Base/naming> for more information about
naming.

For generating your own schema classes,
you can use the L<dbicdump> command line tool provided by
L<DBIx::Class::Schema::Loader> to help you.
For example, if your app were named Foo, then you could run the following
from the root of your project directory:

    dbicdump -o dump_directory=./lib Foo::Schema dbi:SQLite:/path/to/foo.db

For that example, your C<schema_class> setting would be C<Foo::Schema>.

<<<<<<< HEAD
register_plugin for_versions => [1,2];
=======
=cut
>>>>>>> 36dad6bf

1;<|MERGE_RESOLUTION|>--- conflicted
+++ resolved
@@ -153,23 +153,7 @@
 named C<default> in the configuration.
 Otherwise, you B<must> provide C<schema()> with the name of the database:
 
-<<<<<<< HEAD
-register schema => sub {
-    my ($dsl, $name) = plugin_args(@_);
-    my $cfg = plugin_setting;
-
-    if (not defined $name) {
-        if (keys %$cfg == 1) {
-            ($name) = keys %$cfg;
-        } elsif (keys %$cfg) {
-            $name = "default";
-        } else {
-            die "No schemas are configured";
-        }
-    }
-=======
     my $user = schema('foo')->resultset('User')->find('bob');
->>>>>>> 36dad6bf
 
 =head1 SCHEMA GENERATION
 
@@ -196,10 +180,6 @@
 
 For that example, your C<schema_class> setting would be C<Foo::Schema>.
 
-<<<<<<< HEAD
-register_plugin for_versions => [1,2];
-=======
 =cut
->>>>>>> 36dad6bf
 
 1;